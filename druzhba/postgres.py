from contextlib import closing

import psycopg2
import psycopg2.extensions
import psycopg2.extras

from druzhba.config import CONFIG_DIR
from druzhba.table import TableConfig, load_query

psycopg2.extensions.register_type(psycopg2.extensions.UNICODE)
psycopg2.extensions.register_type(psycopg2.extensions.UNICODEARRAY)

ENCODING = "UTF8"
MAX_DECIMAL_PRECISION = 38
MAX_DECIMAL_SCALE = 37


class PostgreSQLTableConfig(TableConfig):
    """TableConfig Subclass for PostgreSQL tables. This class will have all
    methods that are specific to Postgres, and handle the extracting and
    transforming of the data.

    Attributes
    ----------
    see TableConfig
    """

    database_type = "postgresql"
    avro_type_map = {
        "string": {
            "xml",
            "char",
            "text",
            "bytea",
            "name",
            "json",
            "jsonb",
            "varchar",
            "timestamp",
            "date",
            "time",
            "timestampz",
            "citext",
        },
        "int": {},  # prefer long to int
        "long": {"int2", "int4", "oid", "int8", "serial8"},
        "double": {"float4", "float8"},
        "boolean": {"bool"},
        "decimal": {"decimal", "numeric", "money"},
    }
    _pg_types = None

    def __init__(self, *args, **kwargs):
        super(PostgreSQLTableConfig, self).__init__(*args, **kwargs)
        type_map_defaults = {
            "text": "varchar(max)",
            "citext": "varchar(max)",
            "jsonb": "varchar(max)",
            "json": "varchar(max)",
            "array": "varchar(max)",
            "uuid": "char(36)",
            "money": "decimal(19,2)",
        }

        type_map_defaults.update(self.type_map)
        self.type_map = type_map_defaults

    @property
    def connection_vars(self):
        parameters = {
            "database": self.db_name,
            "host": self.db_host,
            "port": self.db_port,
            "user": self.db_user,
            "password": self.db_password,
        }

        if self.db_additional_parameters:
            parameters.update(self.db_additional_parameters)

        return parameters

    @property
    def pg_types(self):
        if self._pg_types is None:
            with closing(psycopg2.connect(**self.connection_vars)) as conn:
                conn.set_client_encoding(ENCODING)
                with closing(
                    conn.cursor(
                        cursor_factory=psycopg2.extras.DictCursor, name="druzhba"
                    )
                ) as cursor:
                    cursor.execute("select oid, typname from pg_type")
                    self._pg_types = dict(
                        [(t["oid"], t["typname"]) for t in cursor.fetchall()]
                    )
        return self._pg_types

    def _get_table_attributes(self):
        query = """

        SELECT pg_catalog.obj_description('{0}'::regclass, 'pg_class') AS comment;

        """.format(
            self.source_table_name
        )
        rows = [row for row in self.query(query)]
        assert (
            len(rows) == 1
        ), "Expected one row to be returned when retrieving table attributes."
        return {"comment": rows[0]["comment"]}

    def _get_column_attributes(self):
        query = """

        SELECT
            column_name
          , (is_nullable = 'YES') AS is_nullable
          , pg_catalog.col_description('{0}'::regclass, ordinal_position::INT) AS comment
        FROM information_schema.columns
        WHERE table_name = '{0}';

        """.format(
            self.source_table_name
        )

        return {
            row["column_name"]: {
                "is_nullable": row["is_nullable"],
                "comment": row["comment"],
            }
            for row in self.query(query)
        }

    def _load_new_index_value(self):
        query = 'SELECT MAX("{}") AS index_value FROM "{}";'.format(
            self.index_column, self.source_table_name
        )
        return self.query_fetchone(query)["index_value"]

    def get_sql_description(self, sql):
        if self.query_file is None:
            table_attributes = self._get_table_attributes()
            column_attributes = self._get_column_attributes()
        else:
            table_attributes = {}
            column_attributes = {}

        with closing(psycopg2.connect(**self.connection_vars)) as conn:
            conn.set_client_encoding(ENCODING)
            with closing(
                conn.cursor(cursor_factory=psycopg2.extras.DictCursor)
            ) as cursor:
                cursor.execute(sql.rstrip("; \n") + " LIMIT 1")
                return (
                    table_attributes,
                    (
                        (
                            col.name,
                            self.type_map.get(
                                self.pg_types[col.type_code],
                                self.pg_types[col.type_code],
                            ),
                            None,
                            col.internal_size,
                            col.precision,
                            col.scale,
                            column_attributes.get(col.name, {}).get("is_nullable"),
                            column_attributes.get(col.name, {}).get("comment"),
                        )
                        for col in cursor.description
                    ),
                )

    def query_to_redshift_create_table(self, sql, table_name):
        if self.schema_file:
            create_table = load_query(self.schema_file, CONFIG_DIR).rstrip("; \n\t")
            create_table += self.create_table_keys()
            create_table += ";\n"
            # TODO: add support for table and column comments in yaml config file.
            return create_table
        else:
            if self.query_file is not None:
                self.logger.warning(
                    (
                        "Cannot obtain `null_ok` attribute for columns in postgres "
                        'source necessary to create target table "%s", assuming '
                        "that all columns should be NOT NULL. Please manually "
                        "rebuild the target table if some columns should be "
                        "nullable."
                    ),
                    table_name,
                )

            table_attributes, columns = self.get_sql_description(sql)
            create_table = """CREATE TABLE "{}"."{}" (\n    """.format(
                self.destination_schema_name, table_name
            )
            field_strs, comments = [], []
            table_comment = table_attributes.get("comment")
            if self.include_comments and table_comment is not None:
                comments.append(
                    """COMMENT ON TABLE "{}"."{}" IS '{}'""".format(
                        self.destination_schema_name,
                        table_name,
                        table_comment.replace(
                            "'", "''"
                        ),  # escape single quotes in the creation statement
                    )
                )
            for (
                name,
                type_code,
                _,
                internal_size,
                precision,
                scale,
                null_ok,
                comment,
            ) in columns:
                size_str = self._get_column_size(type_code, internal_size, precision, scale)

                redshift_type = self._format_redshift_type(self.type_map.get(type_code, type_code), size_str)

                field_strs.append(
                    '"{name}" {type}{null_ok}'.format(
                        name=name,
                        type=redshift_type,
                        null_ok="" if null_ok else " NOT NULL",
                    )
                )
                if self.include_comments and comment is not None:
                    comments.append(
                        """COMMENT ON COLUMN "{}"."{}"."{}" IS '{}';""".format(
                            self.destination_schema_name,
                            table_name,
                            name,
                            comment.replace(
                                "'", "''"
                            ),  # escape single quotes in the creation statement
                        )
                    )

            create_table += "\n  , ".join(field_strs)
            create_table += "\n)\n"
            create_table += self.create_table_keys()
            create_table += ";\n"
            create_table += ";\n".join(comments)
            return create_table

    def query(self, sql):
        """Handles the opening and closing of connections for querying the
        source database

        Parameters
        ----------
        sql : str
            preformatted SQL query

        Returns
        -------
        list of dicts (generator)
            Returns the full database result. If a query returns no
            results, this returns an empty list.
        """

        self.logger.debug("Running query: %s", sql)

        cursor_name = "{}_{}".format(self.source_table_name, self.date_key)
        with closing(psycopg2.connect(**self.connection_vars)) as conn:
            conn.set_client_encoding(ENCODING)

            with conn.cursor(
                cursor_factory=psycopg2.extras.RealDictCursor, name=cursor_name
            ) as cursor:
                cursor.execute(sql)
                for dict_row in cursor:
                    yield dict_row

    def _get_column_size(self, column_type, internal_size, precision, scale):
        if self.type_map.get(column_type, column_type).lower() in ('decimal', 'numeric'):
            precision = min(int(precision), MAX_DECIMAL_PRECISION)
            scale = min(int(scale), MAX_DECIMAL_SCALE)

        size_str = "({}".format(precision) if precision else ""
        size_str += ",{}".format(scale) if scale else ""
        size_str += ")" if size_str else ""
        if self.type_map.get(column_type, column_type) == "varchar":
            length = internal_size if internal_size > 0 else "max"
            size_str = "({})".format(length)

        return size_str

<<<<<<< HEAD
    def _format_redshift_type(self, type_name, size_str, column_name):
        if column_name in self.type_map['columns']:
            return self.type_map['columns'][column_name]
        else:
            final_type = "{type}{size}".format(
                    type=type_name, 
                    size=size_str
                )
            if final_type in self.type_map:
                final_type = self.type_map[final_type]
            return final_type
=======
    def _format_redshift_type(self, type_name, size_str):
        final_type = "{type}{size}".format(
                type=type_name, 
                size=size_str
            )
        if final_type in self.type_map:
            final_type = self.type_map[final_type]
        return final_type
>>>>>>> 173de817

    def _format_column_query(self, column_name, data_type):
        # PostgreSQL's MONEY type is a bit strange. It's an 8-byte fixed fractional precision value
        # with the precision controlled by the value of lc_monetary (a locale setting).
        # Redshift doesn't support MONEY and treats it as a string (expecting the $123.45 format),
        # but it's also safe and lossless to cast to decimal/numeric in order to keep the value as
        # a number, which is the approach we take here. The default precision and scale as defined
        # in default_type_map above reflect the range of values in the en_US locale but can be
        # overridden using the usual type_map mechanism.
        # See: https://www.postgresql.org/docs/10/datatype-money.html
        if data_type.lower() == 'money':
            return '"{}"::{}'.format(column_name, self.type_map['money'])

        # In the typical case we simply query the column by name, quoting for good measure.
        return '"{}"'.format(column_name)

    def _get_query_sql(self):
        if self.query_file:
            return self.get_query_from_file()

        if not self.pks:
            self.pks = [
                c["attname"]
                for c in self.query(
                    """
                SELECT a.attname
                FROM pg_index i
                    JOIN pg_attribute a
                        ON a.attrelid = i.indrelid
                        AND a.attnum::TEXT = ANY(STRING_TO_ARRAY(TEXTIN(INT2VECTOROUT(i.indkey)), ' '))
                WHERE i.indrelid = '{}'::REGCLASS
                    AND i.indisprimary;
                """.format(
                        self.source_table_name
                    )
                )
            ]

        columns = [
            self._format_column_query(c['column_name'], c['data_type'])
            for c in self.query(
                """
            SELECT column_name, data_type
            FROM information_schema.columns
            WHERE table_schema = CURRENT_SCHEMA()
                AND "table_name"= '{}'
                AND column_name NOT IN ('{}')
            ORDER BY ordinal_position
            """.format(
                    self.source_table_name, "','".join(self.columns_to_drop)
                )
            )
        ]

        return 'SELECT\n    {}\nFROM "{}"'.format(
            "\n  , ".join(columns), self.source_table_name
        )<|MERGE_RESOLUTION|>--- conflicted
+++ resolved
@@ -291,7 +291,6 @@
 
         return size_str
 
-<<<<<<< HEAD
     def _format_redshift_type(self, type_name, size_str, column_name):
         if column_name in self.type_map['columns']:
             return self.type_map['columns'][column_name]
@@ -303,16 +302,6 @@
             if final_type in self.type_map:
                 final_type = self.type_map[final_type]
             return final_type
-=======
-    def _format_redshift_type(self, type_name, size_str):
-        final_type = "{type}{size}".format(
-                type=type_name, 
-                size=size_str
-            )
-        if final_type in self.type_map:
-            final_type = self.type_map[final_type]
-        return final_type
->>>>>>> 173de817
 
     def _format_column_query(self, column_name, data_type):
         # PostgreSQL's MONEY type is a bit strange. It's an 8-byte fixed fractional precision value
